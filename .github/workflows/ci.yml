name: CI

on:
  push:
    branches: [ main ]
  pull_request:
    branches: [ main ]

env:
  CARGO_TERM_COLOR: always

jobs:
  test:
    name: Test
    runs-on: ${{ matrix.os }}
    strategy:
      matrix:
        os: [ubuntu-latest, ubuntu-24.04-arm]
        rust: [stable, beta]
    steps:
<<<<<<< HEAD
    - uses: actions/checkout@08c6903cd8c0fde910a37f88322edcfb5dd907a8 # v5.0.0
    - uses: dtolnay/rust-toolchain@b3b07ba8b418998c39fb20f53e8b695cdcc8de1b # master
=======
    - uses: actions/checkout@11bd71901bbe5b1630ceea73d27597364c9af683 # v4.2.2
    - uses: dtolnay/rust-toolchain@6d653acede28d24f02e3cd41383119e8b1b35921 # master
>>>>>>> a4f89bd5
      with:
        toolchain: ${{ matrix.rust }}
        targets: x86_64-unknown-linux-musl,aarch64-unknown-linux-musl
    - name: Install cross-compilation tools for both architectures
      run: |
        sudo apt-get update
        sudo apt-get install -y musl-tools gcc-aarch64-linux-gnu gcc-x86-64-linux-gnu
    - name: Cache cargo registry
      uses: actions/cache@0400d5f644dc74513175e3cd8d07132dd4860809 # v4
      with:
        path: ~/.cargo/registry
        key: ${{ runner.os }}-cargo-registry-${{ hashFiles('**/Cargo.lock') }}
    - name: Cache cargo index
      uses: actions/cache@0400d5f644dc74513175e3cd8d07132dd4860809 # v4
      with:
        path: ~/.cargo/git
        key: ${{ runner.os }}-cargo-index-${{ hashFiles('**/Cargo.lock') }}
    - name: Cache cargo build
      uses: actions/cache@0400d5f644dc74513175e3cd8d07132dd4860809 # v4
      with:
        path: target
        key: ${{ runner.os }}-cargo-build-target-${{ hashFiles('**/Cargo.lock') }}

    - name: Setup cargo config for CI cross-compilation
      run: |
        mkdir -p .cargo
        cat > .cargo/config.toml << 'EOF'
        [target.x86_64-unknown-linux-musl]
        linker = "musl-gcc"

        [target.aarch64-unknown-linux-musl]
        linker = "aarch64-linux-gnu-gcc"
        EOF

    - run: make verify-cross-compile
    - run: make build
    - run: make test
    - run: make test-e2e
    # Only run cross-compilation integration test on x86_64 runners
    - name: Run integration test (cross-compilation)
      if: matrix.os == 'ubuntu-latest'
      run: make run-built-image

  fmt:
    name: Rustfmt
    runs-on: ubuntu-latest
    steps:
    - uses: actions/checkout@08c6903cd8c0fde910a37f88322edcfb5dd907a8 # v5.0.0
    - name: Install Rust
      uses: dtolnay/rust-toolchain@6d653acede28d24f02e3cd41383119e8b1b35921 # stable
      with:
        toolchain: stable
        components: rustfmt
    - name: Check formatting
      run: make check-fmt

  clippy:
    name: Clippy
    runs-on: ubuntu-latest
    steps:
    - uses: actions/checkout@08c6903cd8c0fde910a37f88322edcfb5dd907a8 # v5.0.0
    - name: Install Rust
      uses: dtolnay/rust-toolchain@6d653acede28d24f02e3cd41383119e8b1b35921 # stable
      with:
        toolchain: stable
        components: clippy
    - name: Run clippy
      run: make lint

  security-audit:
    name: Security Audit
    runs-on: ubuntu-latest
    steps:
    - uses: actions/checkout@08c6903cd8c0fde910a37f88322edcfb5dd907a8 # v5.0.0
    - name: Install Rust
      uses: dtolnay/rust-toolchain@6d653acede28d24f02e3cd41383119e8b1b35921 # stable
      with:
        toolchain: stable
    - name: Install cargo-audit
      run: cargo install cargo-audit
    - name: Run security audit
      run: cargo audit

  # Takes too long to run on CI, so it's commented out for now.
  # coverage:
  #   name: Code coverage
  #   runs-on: ubuntu-latest
  #   steps:
  #   - uses: actions/checkout@v4
  #   - name: Install Rust
  #     uses: dtolnay/rust-toolchain@stable
  #   - name: Install cargo-tarpaulin
  #     run: cargo install cargo-tarpaulin
  #   - name: Generate code coverage
  #     run: cargo tarpaulin --verbose --workspace<|MERGE_RESOLUTION|>--- conflicted
+++ resolved
@@ -18,13 +18,8 @@
         os: [ubuntu-latest, ubuntu-24.04-arm]
         rust: [stable, beta]
     steps:
-<<<<<<< HEAD
     - uses: actions/checkout@08c6903cd8c0fde910a37f88322edcfb5dd907a8 # v5.0.0
-    - uses: dtolnay/rust-toolchain@b3b07ba8b418998c39fb20f53e8b695cdcc8de1b # master
-=======
-    - uses: actions/checkout@11bd71901bbe5b1630ceea73d27597364c9af683 # v4.2.2
     - uses: dtolnay/rust-toolchain@6d653acede28d24f02e3cd41383119e8b1b35921 # master
->>>>>>> a4f89bd5
       with:
         toolchain: ${{ matrix.rust }}
         targets: x86_64-unknown-linux-musl,aarch64-unknown-linux-musl
